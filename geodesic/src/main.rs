--- conflicted
+++ resolved
@@ -2,12 +2,6 @@
 #[macro_use] extern crate glium;
 extern crate time;
 
-<<<<<<< HEAD
-use std::thread;
-use std::time::Duration;
-
-=======
->>>>>>> 0820208f
 use cgmath::{Angle, PerspectiveFov, Rad};
 use cgmath::{Matrix4, SquareMatrix};
 use cgmath::{Point3, Point, Vector3};
@@ -39,7 +33,7 @@
 const CAMERA_NEAR: f32 = 0.1;
 const CAMERA_FAR: f32 = 300.0;
 
-const POLYHEDRON_SUBDIVS: usize = 3;
+const POLYHEDRON_SUBDIVS: usize = 2;
 
 const LIGHT_DIR: Vector3<f32> = Vector3 { x: 0.0, y: 0.5, z: 1.0 };
 const ROTATIONS_PER_SECOND: f32 = 0.025;
@@ -195,8 +189,7 @@
         target.clear_color_and_depth(color::BLUE, 1.0);
 
         if show_mesh {
-<<<<<<< HEAD
-            target.draw(&delaunay_vertex_buffer, &index_buffer, &flat_program,
+            target.draw(&delaunay_vertex_buffer, &index_buffer, &unshaded_program,
                     &uniform! {
                         color:      color::PINK,
                         model:      math::array_m4(Matrix4::identity()),
@@ -205,7 +198,7 @@
                     },
                     &draw_params(PolygonMode::Point, true)).unwrap();
             
-            target.draw(&voronoi_vertex_buffer, &index_buffer, &flat_program,
+            target.draw(&voronoi_vertex_buffer, &index_buffer, &unshaded_program,
                         &uniform! {
                             color:      color::LIGHT_GREY,
                             model:      math::array_m4(Matrix4::from_scale(1.025)),
@@ -214,12 +207,9 @@
                         },
                         &draw_params(PolygonMode::Point, true)).unwrap();
             
-            target.draw(&voronoi_vertex_buffer, &index_buffer, &flat_program,
-=======
             target.draw(&voronoi_vertex_buffer, &index_buffer, &unshaded_program,
->>>>>>> 0820208f
                         &uniform! {
-                            color:      color::WHITE,
+                            color:      color::GREEN,
                             model:      math::array_m4(Matrix4::from_scale(1.025)),
                             view:       math::array_m4(view_matrix),
                             proj:       math::array_m4(proj_matrix),
@@ -229,7 +219,7 @@
 
         target.draw(&delaunay_vertex_buffer, &index_buffer, &flat_shaded_program,
                     &uniform! {
-                        color:      color::GREEN,
+                        color:      color::WHITE,
                         light_dir:  math::array_v3(LIGHT_DIR),
                         model:      math::array_m4(Matrix4::identity()),
                         view:       math::array_m4(view_matrix),
@@ -255,10 +245,6 @@
             }
         }
 
-<<<<<<< HEAD
         thread::sleep(Duration::from_millis(10 as u64)); // battery saver ;)
-=======
-        thread::sleep(Duration::from_millis(10)); // battery saver ;)
->>>>>>> 0820208f
     }
 }