--- conflicted
+++ resolved
@@ -37,11 +37,11 @@
         let vertex_buffers = EngineData::new();
         let shader_programs = EngineData::new();
         let materials = EngineData::new();
-
+        
         platform.load_gl(gl::load_with);
-
+        
         gl::ClearColor(0.3,0.3,0.3,1.0);
-
+        
         let mut manager = GraphicsManager {
             vertex_buffers: vertex_buffers,
             shader_programs: shader_programs,
@@ -57,7 +57,7 @@
         let shader_program_defs = material_config.find(&String::from_str("programs"))
             .and_then(|c| c.as_object())
             .expect("ERROR: Unable to find programs section in materials config.");
-
+        
         for (program_name, program_config) in shader_program_defs.iter() {
             let vertex_src = program_config.find(&String::from_str("vertex"))
                 .and_then(|v| v.as_string())
@@ -94,11 +94,7 @@
         gl::Clear(gl::COLOR_BUFFER_BIT | gl::DEPTH_BUFFER_BIT);
     }
 
-<<<<<<< HEAD
-    fn add_vertex_buffer<T>(&mut self, data: ~[f32], stride: u32) -> Option<VertexBufferHandle> {
-=======
-    pub fn add_vertex_buffer<T>(&mut self, data: Vec<f32>, stride: u32) -> Option<VertexBufferHandle> {
->>>>>>> 121260cd
+    fn add_vertex_buffer<T>(&mut self, data: Vec<f32>, stride: u32) -> Option<VertexBufferHandle> {
         VertexBuffer::new(data, stride)
             .and_then(|buffer| {
                 Some(self.vertex_buffers.add(buffer))
